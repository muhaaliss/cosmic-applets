[package]
name = "cosmic-applet-network"
version = "0.1.0"
edition = "2021"
license = "GPL-3.0-or-later"

[dependencies]
cosmic-dbus-networkmanager = { git = "https://github.com/pop-os/dbus-settings-bindings" }
futures-util = "0.3.21"
gtk4 = { git = "https://github.com/gtk-rs/gtk4-rs" }
itertools = "0.10.3"
once_cell = "1.9.0"
relm4-macros = { git = "https://github.com/Relm4/Relm4.git", branch = "next" }
slotmap = "1.0.6"
tokio = { version = "1.15.0", features = ["full"] }
zbus = "2.0.1"
<<<<<<< HEAD
libcosmic-widgets = { git = "https://github.com/pop-os/libcosmic", branch = "relm4-next" }
cosmic-panel-config = {git = "https://github.com/pop-os/cosmic-panel", features = ["gtk4"], branch = "rework_0.30"}
=======
libcosmic-applet = { path = "../../libcosmic-applet" }
libcosmic-widgets = { git = "https://github.com/pop-os/libcosmic", branch = "relm4-next" }
>>>>>>> ee142903
<|MERGE_RESOLUTION|>--- conflicted
+++ resolved
@@ -14,10 +14,5 @@
 slotmap = "1.0.6"
 tokio = { version = "1.15.0", features = ["full"] }
 zbus = "2.0.1"
-<<<<<<< HEAD
-libcosmic-widgets = { git = "https://github.com/pop-os/libcosmic", branch = "relm4-next" }
-cosmic-panel-config = {git = "https://github.com/pop-os/cosmic-panel", features = ["gtk4"], branch = "rework_0.30"}
-=======
 libcosmic-applet = { path = "../../libcosmic-applet" }
-libcosmic-widgets = { git = "https://github.com/pop-os/libcosmic", branch = "relm4-next" }
->>>>>>> ee142903
+libcosmic-widgets = { git = "https://github.com/pop-os/libcosmic", branch = "relm4-next" }