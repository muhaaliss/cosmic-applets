use std::{env, path::PathBuf, process::Command};
// use wayland_scanner::{generate_client_code};

fn main() {
    if let Some(output) = Command::new("git")
<<<<<<< HEAD
    .args(&["rev-parse", "HEAD"])
    .output()
    .ok()
{
    let git_hash = String::from_utf8(output.stdout).unwrap();
    println!("cargo:rustc-env=GIT_HASH={}", git_hash);
}
    glib_build_tools::compile_resources(
=======
        .args(&["rev-parse", "HEAD"])
        .output()
        .ok()
    {
        let git_hash = String::from_utf8(output.stdout).unwrap();
        println!("cargo:rustc-env=GIT_HASH={}", git_hash);
    }
    gio::compile_resources(
>>>>>>> 2542f7ec
        "data/resources",
        "data/resources/resources.gresource.xml",
        "compiled.gresource",
    );
    // let dest = PathBuf::from(&env::var("OUT_DIR").unwrap());
    // // Location of the xml file, relative to the `Cargo.toml`
    // let ext_workspace_protocol_file = "data/resources/ext-workspace-unstable-v1.xml";
    // // Target directory for the generate files
    // generate_client_code!(
    //     ext_workspace_protocol_file,
    //     &dest.join("ext_workspace.rs"),
    // );
}<|MERGE_RESOLUTION|>--- conflicted
+++ resolved
@@ -3,16 +3,6 @@
 
 fn main() {
     if let Some(output) = Command::new("git")
-<<<<<<< HEAD
-    .args(&["rev-parse", "HEAD"])
-    .output()
-    .ok()
-{
-    let git_hash = String::from_utf8(output.stdout).unwrap();
-    println!("cargo:rustc-env=GIT_HASH={}", git_hash);
-}
-    glib_build_tools::compile_resources(
-=======
         .args(&["rev-parse", "HEAD"])
         .output()
         .ok()
@@ -21,7 +11,6 @@
         println!("cargo:rustc-env=GIT_HASH={}", git_hash);
     }
     gio::compile_resources(
->>>>>>> 2542f7ec
         "data/resources",
         "data/resources/resources.gresource.xml",
         "compiled.gresource",
